# coding=utf-8
# Copyright 2022 The HuggingFace Inc. team.
# Copyright (c) 2022, NVIDIA CORPORATION.  All rights reserved.
#
# Licensed under the Apache License, Version 2.0 (the "License");
# you may not use this file except in compliance with the License.
# You may obtain a copy of the License at
#
#     http://www.apache.org/licenses/LICENSE-2.0
#
# Unless required by applicable law or agreed to in writing, software
# distributed under the License is distributed on an "AS IS" BASIS,
# WITHOUT WARRANTIES OR CONDITIONS OF ANY KIND, either express or implied.
# See the License for the specific language governing permissions and
# limitations under the License.

import re

from setuptools import find_namespace_packages, setup


# Ensure we match the version set in optimum/habana/version.py
try:
    filepath = "optimum/habana/version.py"
    with open(filepath) as version_file:
        (__version__,) = re.findall('__version__ = "(.*)"', version_file.read())
except Exception as error:
    assert False, "Error: Could not open '%s' due %s\n" % (filepath, error)


INSTALL_REQUIRES = [
    "transformers >= 4.37.0, < 4.38.0",
    "optimum",
    "torch",
<<<<<<< HEAD
    "accelerate >= 0.23.0",
    "diffusers >= 0.18.0, < 0.24.0",
    "trl",
    "peft < 0.7.0",
=======
    "accelerate < 0.28.0",
    "diffusers >= 0.26.0, < 0.27.0",
>>>>>>> 6f889a85
]

TESTS_REQUIRE = [
    "pytest",
    "psutil",
    "parameterized",
    "GitPython",
    "optuna",
    "sentencepiece",
    "datasets",
    "safetensors",
]

QUALITY_REQUIRES = [
    "ruff",
    "hf_doc_builder @ git+https://github.com/huggingface/doc-builder.git",
]

EXTRAS_REQUIRE = {
    "tests": TESTS_REQUIRE,
    "quality": QUALITY_REQUIRES,
}

setup(
    name="optimum-habana",
    version=__version__,
    description=(
        "Optimum Habana is the interface between the Hugging Face Transformers and Diffusers libraries and Habana's"
        " Gaudi processor (HPU). It provides a set of tools enabling easy model loading, training and inference on"
        " single- and multi-HPU settings for different downstream tasks."
    ),
    long_description=open("README.md", "r", encoding="utf-8").read(),
    long_description_content_type="text/markdown",
    classifiers=[
        "Development Status :: 5 - Production/Stable",
        "License :: OSI Approved :: Apache Software License",
        "Intended Audience :: Developers",
        "Intended Audience :: Education",
        "Intended Audience :: Science/Research",
        "Operating System :: OS Independent",
        "Programming Language :: Python :: 3.8",
        "Programming Language :: Python :: 3.9",
        "Topic :: Scientific/Engineering :: Artificial Intelligence",
    ],
    keywords="transformers, diffusers, mixed-precision training, fine-tuning, gaudi, hpu",
    url="https://huggingface.co/hardware/habana",
    author="HuggingFace Inc. Special Ops Team",
    author_email="hardware@huggingface.co",
    license="Apache",
    packages=find_namespace_packages(include=["optimum*"]),
    install_requires=INSTALL_REQUIRES,
    extras_require=EXTRAS_REQUIRE,
    include_package_data=True,
    zip_safe=False,
)<|MERGE_RESOLUTION|>--- conflicted
+++ resolved
@@ -32,15 +32,12 @@
     "transformers >= 4.37.0, < 4.38.0",
     "optimum",
     "torch",
-<<<<<<< HEAD
+    "accelerate < 0.28.0",
+    "diffusers >= 0.26.0, < 0.27.0",
     "accelerate >= 0.23.0",
     "diffusers >= 0.18.0, < 0.24.0",
     "trl",
     "peft < 0.7.0",
-=======
-    "accelerate < 0.28.0",
-    "diffusers >= 0.26.0, < 0.27.0",
->>>>>>> 6f889a85
 ]
 
 TESTS_REQUIRE = [
