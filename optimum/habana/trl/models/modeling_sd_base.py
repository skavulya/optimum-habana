--- conflicted
+++ resolved
@@ -373,10 +373,6 @@
             latent_model_input = torch.cat([latents] * 2) if do_classifier_free_guidance else latents
             latent_model_input = self.scheduler.scale_model_input(latent_model_input, t)
 
-<<<<<<< HEAD
-            capture = True if self.use_hpu_graphs and i < 2 else False
-=======
->>>>>>> 47edb675
             # predict the noise residual
             noise_pred = self.unet_hpu(
                         latent_model_input,
