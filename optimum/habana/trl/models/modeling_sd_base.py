--- conflicted
+++ resolved
@@ -379,12 +379,8 @@
                         t,
                         prompt_embeds,
                         timestep_cond,
-<<<<<<< HEAD
                         cross_attention_kwargs,
-                        added_cond_kwargs,
-=======
-                        cross_attention_kwargs
->>>>>>> 86492004
+                        added_cond_kwargs
                     )
 
             # perform guidance
