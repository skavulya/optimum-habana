# Copyright 2023 DDPO-pytorch authors (Kevin Black), The HuggingFace Team, metric-space. All rights reserved.
#
# Licensed under the Apache License, Version 2.0 (the "License");
# you may not use this file except in compliance with the License.
# You may obtain a copy of the License at
#
#     http://www.apache.org/licenses/LICENSE-2.0
#
# Unless required by applicable law or agreed to in writing, software
# distributed under the License is distributed on an "AS IS" BASIS,
# WITHOUT WARRANTIES OR CONDITIONS OF ANY KIND, either express or implied.
# See the License for the specific language governing permissions and
# limitations under the License.

import contextlib
import os
import warnings
from dataclasses import dataclass
from typing import Any, Callable, Dict, List, Optional, Union

import numpy as np
import torch
from diffusers import DDIMScheduler, StableDiffusionPipeline, UNet2DConditionModel
from diffusers.pipelines.stable_diffusion.pipeline_stable_diffusion import rescale_noise_cfg
from diffusers.utils import convert_state_dict_to_diffusers

from trl.core import randn_tensor
from trl.import_utils import is_peft_available
from trl.models import (
    DDPOPipelineOutput,
    DDPOSchedulerOutput,
    DefaultDDPOStableDiffusionPipeline
)

from trl.models.modeling_sd_base import _left_broadcast
if is_peft_available():
    from peft import LoraConfig
    from peft.utils import get_peft_model_state_dict

from optimum.habana import GaudiConfig
from optimum.habana.diffusers import (
    GaudiDDIMScheduler,
    GaudiStableDiffusionPipeline,
)


def _get_variance(self, timestep, prev_timestep):
    alpha_prod_t = torch.gather(self.alphas_cumprod, 0, timestep.cpu()).to(timestep.device)
    alpha_prod_t_prev = torch.where(
        prev_timestep.cpu() >= 0,
        self.alphas_cumprod.gather(0, prev_timestep.cpu()),
        self.final_alpha_cumprod,
    ).to(timestep.device)
    beta_prod_t = 1 - alpha_prod_t
    beta_prod_t_prev = 1 - alpha_prod_t_prev

    variance = (beta_prod_t_prev / beta_prod_t) * (1 - alpha_prod_t / alpha_prod_t_prev)

    return variance


def scheduler_step(
    self,
    model_output: torch.FloatTensor,
    timestep: int,
    sample: torch.FloatTensor,
    eta: float = 0.0,
    use_clipped_model_output: bool = False,
    generator=None,
    prev_sample: Optional[torch.FloatTensor] = None,
) -> DDPOSchedulerOutput:
    """

    Predict the sample at the previous timestep by reversing the SDE. Core function to propagate the diffusion
    process from the learned model outputs (most often the predicted noise).

    Args:
        model_output (`torch.FloatTensor`): direct output from learned diffusion model.
        timestep (`int`): current discrete timestep in the diffusion chain.
        sample (`torch.FloatTensor`):
            current instance of sample being created by diffusion process.
        eta (`float`): weight of noise for added noise in diffusion step.
        use_clipped_model_output (`bool`): if `True`, compute "corrected" `model_output` from the clipped
            predicted original sample. Necessary because predicted original sample is clipped to [-1, 1] when
            `self.config.clip_sample` is `True`. If no clipping has happened, "corrected" `model_output` would
            coincide with the one provided as input and `use_clipped_model_output` will have not effect.
        generator: random number generator.
        variance_noise (`torch.FloatTensor`): instead of generating noise for the variance using `generator`, we
            can directly provide the noise for the variance itself. This is useful for methods such as
            CycleDiffusion. (https://arxiv.org/abs/2210.05559)

    Returns:
        `DDPOSchedulerOutput`: the predicted sample at the previous timestep and the log probability of the sample
    """

    if self.num_inference_steps is None:
        raise ValueError(
            "Number of inference steps is 'None', you need to run 'set_timesteps' after creating the scheduler"
        )

    # See formulas (12) and (16) of DDIM paper https://arxiv.org/pdf/2010.02502.pdf
    # Ideally, read DDIM paper in-detail understanding

    # Notation (<variable name> -> <name in paper>
    # - pred_noise_t -> e_theta(x_t, t)
    # - pred_original_sample -> f_theta(x_t, t) or x_0
    # - std_dev_t -> sigma_t
    # - eta -> η
    # - pred_sample_direction -> "direction pointing to x_t"
    # - pred_prev_sample -> "x_t-1"

    # 1. get previous step value (=t-1)
    prev_timestep = timestep - self.config.num_train_timesteps // self.num_inference_steps
    # to prevent OOB on gather
    prev_timestep = torch.clamp(prev_timestep, 0, self.config.num_train_timesteps - 1)

    # 2. compute alphas, betas
    alpha_prod_t = self.alphas_cumprod.gather(0, timestep.cpu())
    alpha_prod_t_prev = torch.where(
        prev_timestep.cpu() >= 0,
        self.alphas_cumprod.gather(0, prev_timestep.cpu()),
        self.final_alpha_cumprod,
    )
    alpha_prod_t = _left_broadcast(alpha_prod_t, sample.shape).to(sample.device)
    alpha_prod_t_prev = _left_broadcast(alpha_prod_t_prev, sample.shape).to(sample.device)

    beta_prod_t = 1 - alpha_prod_t

    # 3. compute predicted original sample from predicted noise also called
    # "predicted x_0" of formula (12) from https://arxiv.org/pdf/2010.02502.pdf
    if self.config.prediction_type == "epsilon":
        pred_original_sample = (sample - beta_prod_t ** (0.5) * model_output) / alpha_prod_t ** (0.5)
        pred_epsilon = model_output
    elif self.config.prediction_type == "sample":
        pred_original_sample = model_output
        pred_epsilon = (sample - alpha_prod_t ** (0.5) * pred_original_sample) / beta_prod_t ** (0.5)
    elif self.config.prediction_type == "v_prediction":
        pred_original_sample = (alpha_prod_t**0.5) * sample - (beta_prod_t**0.5) * model_output
        pred_epsilon = (alpha_prod_t**0.5) * model_output + (beta_prod_t**0.5) * sample
    else:
        raise ValueError(
            f"prediction_type given as {self.config.prediction_type} must be one of `epsilon`, `sample`, or"
            " `v_prediction`"
        )

    # 4. Clip or threshold "predicted x_0"
    if self.config.thresholding:
        pred_original_sample = self._threshold_sample(pred_original_sample)
    elif self.config.clip_sample:
        pred_original_sample = pred_original_sample.clamp(
            -self.config.clip_sample_range, self.config.clip_sample_range
        )

    # 5. compute variance: "sigma_t(η)" -> see formula (16)
    # σ_t = sqrt((1 − α_t−1)/(1 − α_t)) * sqrt(1 − α_t/α_t−1)
    variance = _get_variance(self, timestep, prev_timestep)
    std_dev_t = eta * variance ** (0.5)
    std_dev_t = _left_broadcast(std_dev_t, sample.shape).to(sample.device)

    if use_clipped_model_output:
        # the pred_epsilon is always re-derived from the clipped x_0 in Glide
        pred_epsilon = (sample - alpha_prod_t ** (0.5) * pred_original_sample) / beta_prod_t ** (0.5)

    # 6. compute "direction pointing to x_t" of formula (12) from https://arxiv.org/pdf/2010.02502.pdf
    pred_sample_direction = (1 - alpha_prod_t_prev - std_dev_t**2) ** (0.5) * pred_epsilon

    # 7. compute x_t without "random noise" of formula (12) from https://arxiv.org/pdf/2010.02502.pdf
    prev_sample_mean = alpha_prod_t_prev ** (0.5) * pred_original_sample + pred_sample_direction

    if prev_sample is not None and generator is not None:
        raise ValueError(
            "Cannot pass both generator and prev_sample. Please make sure that either `generator` or"
            " `prev_sample` stays `None`."
        )

    if prev_sample is None:
        variance_noise = randn_tensor(
            model_output.shape,
            generator=generator,
            device=model_output.device,
            dtype=model_output.dtype,
        )
        prev_sample = prev_sample_mean + std_dev_t * variance_noise

    # log prob of prev_sample given prev_sample_mean and std_dev_t
    log_prob = (
        -((prev_sample.detach() - prev_sample_mean) ** 2) / (2 * (std_dev_t**2))
        - torch.log(std_dev_t)
        - torch.log(torch.sqrt(2 * torch.as_tensor(np.pi, device=model_output.device)))
    )
    # mean along all but batch dimension
    log_prob = log_prob.mean(dim=tuple(range(1, log_prob.ndim)))

    return DDPOSchedulerOutput(prev_sample.type(sample.dtype), log_prob)


# 1. The output type for call is different as the logprobs are now returned
# 2. An extra method called `scheduler_step` is added which is used to constraint the scheduler output
@torch.no_grad()
def pipeline_step(
    self,
    prompt: Optional[Union[str, List[str]]] = None,
    height: Optional[int] = None,
    width: Optional[int] = None,
    num_inference_steps: int = 50,
    guidance_scale: float = 7.5,
    negative_prompt: Optional[Union[str, List[str]]] = None,
    num_images_per_prompt: Optional[int] = 1,
    eta: float = 0.0,
    generator: Optional[Union[torch.Generator, List[torch.Generator]]] = None,
    latents: Optional[torch.FloatTensor] = None,
    prompt_embeds: Optional[torch.FloatTensor] = None,
    negative_prompt_embeds: Optional[torch.FloatTensor] = None,
    output_type: Optional[str] = "pil",
    return_dict: bool = True,
    callback: Optional[Callable[[int, int, torch.FloatTensor], None]] = None,
    callback_steps: int = 1,
    cross_attention_kwargs: Optional[Dict[str, Any]] = None,
    guidance_rescale: float = 0.0,
):
    r"""
    Function invoked when calling the pipeline for generation.  Args: prompt (`str` or `List[str]`, *optional*): The prompt or prompts to guide the image generation. If not defined, one has to pass `prompt_embeds`.  instead.  height (`int`, *optional*, defaults to self.unet.config.sample_size * self.vae_scale_factor): The height in pixels of the generated image.
        width (`int`, *optional*, defaults to self.unet.config.sample_size * self.vae_scale_factor):
            The width in pixels of the generated image.
        num_inference_steps (`int`, *optional*, defaults to 50):
            The number of denoising steps. More denoising steps usually lead to a higher quality image at the
            expense of slower inference.
        guidance_scale (`float`, *optional*, defaults to 7.5):
            Guidance scale as defined in [Classifier-Free Diffusion Guidance](https://arxiv.org/abs/2207.12598).
            `guidance_scale` is defined as `w` of equation 2. of [Imagen
            Paper](https://arxiv.org/pdf/2205.11487.pdf). Guidance scale is enabled by setting `guidance_scale >
            1`. Higher guidance scale encourages to generate images that are closely linked to the text `prompt`,
            usually at the expense of lower image quality.
        negative_prompt (`str` or `List[str]`, *optional*):
            The prompt or prompts not to guide the image generation. If not defined, one has to pass
            `negative_prompt_embeds` instead. Ignored when not using guidance (i.e., ignored if `guidance_scale` is
            less than `1`).
        num_images_per_prompt (`int`, *optional*, defaults to 1):
            The number of images to generate per prompt.
        eta (`float`, *optional*, defaults to 0.0):
            Corresponds to parameter eta (η) in the DDIM paper: https://arxiv.org/abs/2010.02502. Only applies to
            [`schedulers.DDIMScheduler`], will be ignored for others.
        generator (`torch.Generator` or `List[torch.Generator]`, *optional*):
            One or a list of [torch generator(s)](https://pytorch.org/docs/stable/generated/torch.Generator.html)
            to make generation deterministic.
        latents (`torch.FloatTensor`, *optional*):
            Pre-generated noisy latents, sampled from a Gaussian distribution, to be used as inputs for image
            generation. Can be used to tweak the same generation with different prompts. If not provided, a latents
            tensor will ge generated by sampling using the supplied random `generator`.
        prompt_embeds (`torch.FloatTensor`, *optional*):
            Pre-generated text embeddings. Can be used to easily tweak text inputs, *e.g.* prompt weighting. If not
            provided, text embeddings will be generated from `prompt` input argument.
        negative_prompt_embeds (`torch.FloatTensor`, *optional*):
            Pre-generated negative text embeddings. Can be used to easily tweak text inputs, *e.g.* prompt
            weighting. If not provided, negative_prompt_embeds will be generated from `negative_prompt` input
            argument.
        output_type (`str`, *optional*, defaults to `"pil"`):
            The output format of the generate image. Choose between
            [PIL](https://pillow.readthedocs.io/en/stable/): `PIL.Image.Image` or `np.array`.
        return_dict (`bool`, *optional*, defaults to `True`):
            Whether or not to return a [`~pipelines.stable_diffusion.StableDiffusionPipelineOutput`] instead of a
            plain tuple.
        callback (`Callable`, *optional*):
            A function that will be called every `callback_steps` steps during inference. The function will be
            called with the following arguments: `callback(step: int, timestep: int, latents: torch.FloatTensor)`.
        callback_steps (`int`, *optional*, defaults to 1):
            The frequency at which the `callback` function will be called. If not specified, the callback will be
            called at every step.
        cross_attention_kwargs (`dict`, *optional*):
            A kwargs dictionary that if specified is passed along to the `AttentionProcessor` as defined under
            `self.processor` in
            [diffusers.cross_attention](https://github.com/huggingface/diffusers/blob/main/src/diffusers/models/cross_attention.py).
        guidance_rescale (`float`, *optional*, defaults to 0.7):
            Guidance rescale factor proposed by [Common Diffusion Noise Schedules and Sample Steps are
            Flawed](https://arxiv.org/pdf/2305.08891.pdf) `guidance_scale` is defined as `φ` in equation 16. of
            [Common Diffusion Noise Schedules and Sample Steps are Flawed](https://arxiv.org/pdf/2305.08891.pdf).
            Guidance rescale factor should fix overexposure when using zero terminal SNR.

    Examples:

    Returns:
        `DDPOPipelineOutput`: The generated image, the predicted latents used to generate the image and the associated log probabilities
    """
    # 0. Default height and width to unet
    height = height or self.unet.config.sample_size * self.vae_scale_factor
    width = width or self.unet.config.sample_size * self.vae_scale_factor

    # 1. Check inputs. Raise error if not correct
    self.check_inputs(
        prompt,
        height,
        width,
        callback_steps,
        negative_prompt,
        prompt_embeds,
        negative_prompt_embeds,
    )

    # 2. Define call parameters
    if prompt is not None and isinstance(prompt, str):
        batch_size = 1
    elif prompt is not None and isinstance(prompt, list):
        batch_size = len(prompt)
    else:
        batch_size = prompt_embeds.shape[0]

    device = self._execution_device
    # here `guidance_scale` is defined analog to the guidance weight `w` of equation (2)
    # of the Imagen paper: https://arxiv.org/pdf/2205.11487.pdf . `guidance_scale = 1`
    # corresponds to doing no classifier free guidance.
    do_classifier_free_guidance = guidance_scale > 1.0

    # 3. Encode input prompt
    text_encoder_lora_scale = cross_attention_kwargs.get("scale", None) if cross_attention_kwargs is not None else None
    prompt_embeds = self._encode_prompt(
        prompt,
        device,
        num_images_per_prompt,
        do_classifier_free_guidance,
        negative_prompt,
        prompt_embeds=prompt_embeds,
        negative_prompt_embeds=negative_prompt_embeds,
        lora_scale=text_encoder_lora_scale,
    )

    # 4. Prepare timesteps
    self.scheduler.set_timesteps(num_inference_steps, device="cpu")
    timesteps = self.scheduler.timesteps.to(self.device)
    self.scheduler.reset_timestep_dependent_params()

    # 5. Prepare latent variables
    num_channels_latents = self.unet.config.in_channels
    latents = self.prepare_latents(
        batch_size * num_images_per_prompt,
        num_channels_latents,
        height,
        width,
        prompt_embeds.dtype,
        device,
        generator,
        latents,
    )

    # 6. Denoising loop
    num_warmup_steps = len(timesteps) - num_inference_steps * self.scheduler.order
    all_latents = [latents]
    all_log_probs = []
    # Optionally get Guidance Scale Embedding
    timestep_cond = None
    if self.unet.config.time_cond_proj_dim is not None:
        guidance_scale_tensor = torch.tensor(self.guidance_scale - 1).repeat(
            batch_size * num_images_per_prompt
        )
        timestep_cond = self.get_guidance_scale_embedding(
            guidance_scale_tensor, embedding_dim=self.unet.config.time_cond_proj_dim
        ).to(device=device, dtype=latents.dtype)

    with self.progress_bar(total=num_inference_steps) as progress_bar:
        #for i, t in enumerate(timesteps):
        for i in range(num_inference_steps):
            t = timesteps[0]
            timesteps = torch.roll(timesteps, shifts=-1, dims=0)

            # expand the latents if we are doing classifier free guidance
            latent_model_input = torch.cat([latents] * 2) if do_classifier_free_guidance else latents
            latent_model_input = self.scheduler.scale_model_input(latent_model_input, t)

            capture = True if False and i < 2 else False
            # predict the noise residual
            noise_pred = self.unet_hpu(
                        latent_model_input,
                        t,
                        prompt_embeds,
                        timestep_cond,
                        cross_attention_kwargs,
                        capture,
                    )

            # perform guidance
            if do_classifier_free_guidance:
                noise_pred_uncond, noise_pred_text = noise_pred.chunk(2)
                noise_pred = noise_pred_uncond + guidance_scale * (noise_pred_text - noise_pred_uncond)

            if do_classifier_free_guidance and guidance_rescale > 0.0:
                # Based on 3.4. in https://arxiv.org/pdf/2305.08891.pdf
                noise_pred = rescale_noise_cfg(noise_pred, noise_pred_text, guidance_rescale=guidance_rescale)

            # compute the previous noisy sample x_t -> x_t-1
            scheduler_output = scheduler_step(self.scheduler, noise_pred, t, latents, eta)
            if self.use_habana and not self.use_hpu_graphs:
                self.htcore.mark_step()

            latents = scheduler_output.latents
            log_prob = scheduler_output.log_probs

            all_latents.append(latents)
            all_log_probs.append(log_prob)

            # call the callback, if provided
            if i == len(timesteps) - 1 or ((i + 1) > num_warmup_steps and (i + 1) % self.scheduler.order == 0):
                progress_bar.update()
                if callback is not None and i % callback_steps == 0:
                    callback(i, t, latents)

    if not output_type == "latent":
        image = self.vae.decode(latents / self.vae.config.scaling_factor, return_dict=False)[0]
        image, has_nsfw_concept = self.run_safety_checker(image, device, prompt_embeds.dtype)
    else:
        image = latents
        has_nsfw_concept = None

    if self.use_habana and not self.use_hpu_graphs:
        self.htcore.mark_step()

    if has_nsfw_concept is None:
        do_denormalize = [True] * image.shape[0]
    else:
        do_denormalize = [not has_nsfw for has_nsfw in has_nsfw_concept]

    image = self.image_processor.postprocess(image, output_type=output_type, do_denormalize=do_denormalize)

    # Offload last model to CPU
    if hasattr(self, "final_offload_hook") and self.final_offload_hook is not None:
        self.final_offload_hook.offload()

    return DDPOPipelineOutput(image, all_latents, all_log_probs)

<<<<<<< HEAD
=======
    # @torch.no_grad()
    # def unet_hpu(
    #     self, latent_model_input, timestep, encoder_hidden_states, timestep_cond, cross_attention_kwargs, capture
    # ):
    #     if self.use_hpu_graphs:
    #         return self.capture_replay(latent_model_input, timestep, encoder_hidden_states, capture)
    #     else:
    #         return self.unet(
    #             latent_model_input,
    #             timestep,
    #             encoder_hidden_states=encoder_hidden_states,
    #             timestep_cond=timestep_cond,
    #             cross_attention_kwargs=cross_attention_kwargs,
    #             return_dict=False,
    #         )[0]

>>>>>>> dabc9e7c

class GaudiDefaultDDPOStableDiffusionPipeline(DefaultDDPOStableDiffusionPipeline):
    def __init__(self, pretrained_model_name: str,
                 *, pretrained_model_revision: str = "main",
                 use_lora: bool = True,
                 use_habana: bool = False,
                 use_hpu_graphs: bool = False,
                 gaudi_config: Union[str, GaudiConfig] = None,
                 bf16_full_eval: bool = False,
                 ):
        """
        pretrained_model_name (str):
            Name of pretrained model.
        pretrained_model_revision (str):
            Revision of pretrained model.
        use_lora (bool, defaults to `True`):
            Whether to use LoRA finetuning or not.
        use_habana (bool, defaults to `False`):
            Whether to use Gaudi (`True`) or CPU (`False`).
        use_hpu_graphs (bool, defaults to `False`):
            Whether to use HPU graphs or not.
        gaudi_config (Union[str, [`GaudiConfig`]], defaults to `None`):
            Gaudi configuration to use. Can be a string to download it from the Hub.
           Or a previously initialized config can be passed.
        bf16_full_eval (bool, defaults to `False`):
            Whether to use full bfloat16 evaluation instead of 32-bit.
            This will be faster and save memory compared to fp32/mixed precision but can harm generated images.
        """
        self.sd_pipeline = GaudiStableDiffusionPipeline.from_pretrained(
            pretrained_model_name,
            revision=pretrained_model_revision,
            use_habana=use_habana,
            use_hpu_graphs=use_hpu_graphs,
            gaudi_config=gaudi_config,
            bf16_full_eval=bf16_full_eval
        )

        self.use_lora = use_lora
        self.pretrained_model = pretrained_model_name
        self.pretrained_revision = pretrained_model_revision
        self.use_habana = use_habana
        self.use_hpu_graphs = use_hpu_graphs
        self.gaudi_config = gaudi_config
        self.bf16_full_eval = bf16_full_eval
        try:
            self.sd_pipeline.load_lora_weights(
                pretrained_model_name,
                weight_name="pytorch_lora_weights.safetensors",
                revision=pretrained_model_revision,
            )
            self.use_lora = True
        except OSError:
            if use_lora:
                warnings.warn(
                    "If you are aware that the pretrained model has no lora weights to it, ignore this message. "
                    "Otherwise please check the if `pytorch_lora_weights.safetensors` exists in the model folder."
                )

        self.sd_pipeline.scheduler = GaudiDDIMScheduler.from_config(self.sd_pipeline.scheduler.config)
        self.sd_pipeline.safety_checker = None

        # memory optimization
        self.sd_pipeline.vae.requires_grad_(False)
        self.sd_pipeline.text_encoder.requires_grad_(False)
        self.sd_pipeline.unet.requires_grad_(not self.use_lora)

    def __call__(self, *args, **kwargs) -> DDPOPipelineOutput:
        return pipeline_step(self.sd_pipeline, *args, **kwargs)

    def scheduler_step(self, *args, **kwargs) -> DDPOSchedulerOutput:
        return scheduler_step(self.sd_pipeline.scheduler, *args, **kwargs)

    @property
    def unet(self):
        return self.sd_pipeline.unet

    @property
    def vae(self):
        return self.sd_pipeline.vae

    @property
    def tokenizer(self):
        return self.sd_pipeline.tokenizer

    @property
    def scheduler(self):
        return self.sd_pipeline.scheduler

    @property
    def text_encoder(self):
        return self.sd_pipeline.text_encoder

    @property
    def autocast(self):
        return contextlib.nullcontext if self.use_lora else None

    def save_pretrained(self, output_dir):
        if self.use_lora:
            state_dict = convert_state_dict_to_diffusers(get_peft_model_state_dict(self.sd_pipeline.unet))
            self.sd_pipeline.save_lora_weights(save_directory=output_dir, unet_lora_layers=state_dict)
        self.sd_pipeline.save_pretrained(output_dir)

    def set_progress_bar_config(self, *args, **kwargs):
        self.sd_pipeline.set_progress_bar_config(*args, **kwargs)

    def get_trainable_layers(self):
        if self.use_lora:
            lora_config = LoraConfig(
                r=4,
                lora_alpha=4,
                init_lora_weights="gaussian",
                target_modules=["to_k", "to_q", "to_v", "to_out.0"],
            )
            self.sd_pipeline.unet.add_adapter(lora_config)

            # To avoid accelerate unscaling problems in FP16.
            for param in self.sd_pipeline.unet.parameters():
                # only upcast trainable parameters (LoRA) into fp32
                if param.requires_grad:
                    param.data = param.to(torch.float32)
            return self.sd_pipeline.unet
        else:
            return self.sd_pipeline.unet

    def save_checkpoint(self, models, weights, output_dir):
        if len(models) != 1:
            raise ValueError("Given how the trainable params were set, this should be of length 1")
        if self.use_lora and hasattr(models[0], "peft_config") and getattr(models[0], "peft_config", None) is not None:
            state_dict = convert_state_dict_to_diffusers(get_peft_model_state_dict(models[0]))
            self.sd_pipeline.save_lora_weights(save_directory=output_dir, unet_lora_layers=state_dict)
        elif not self.use_lora and isinstance(models[0], UNet2DConditionModel):
            models[0].save_pretrained(os.path.join(output_dir, "unet"))
        else:
            raise ValueError(f"Unknown model type {type(models[0])}")

    def load_checkpoint(self, models, input_dir):
        if len(models) != 1:
            raise ValueError("Given how the trainable params were set, this should be of length 1")
        if self.use_lora:
            lora_state_dict, network_alphas = self.sd_pipeline.lora_state_dict(
                input_dir, weight_name="pytorch_lora_weights.safetensors"
            )
            self.sd_pipeline.load_lora_into_unet(lora_state_dict, network_alphas=network_alphas, unet=models[0])

        elif not self.use_lora and isinstance(models[0], UNet2DConditionModel):
            load_model = UNet2DConditionModel.from_pretrained(input_dir, subfolder="unet")
            models[0].register_to_config(**load_model.config)
            models[0].load_state_dict(load_model.state_dict())
            del load_model
        else:
            raise ValueError(f"Unknown model type {type(models[0])}")<|MERGE_RESOLUTION|>--- conflicted
+++ resolved
@@ -425,25 +425,6 @@
 
     return DDPOPipelineOutput(image, all_latents, all_log_probs)
 
-<<<<<<< HEAD
-=======
-    # @torch.no_grad()
-    # def unet_hpu(
-    #     self, latent_model_input, timestep, encoder_hidden_states, timestep_cond, cross_attention_kwargs, capture
-    # ):
-    #     if self.use_hpu_graphs:
-    #         return self.capture_replay(latent_model_input, timestep, encoder_hidden_states, capture)
-    #     else:
-    #         return self.unet(
-    #             latent_model_input,
-    #             timestep,
-    #             encoder_hidden_states=encoder_hidden_states,
-    #             timestep_cond=timestep_cond,
-    #             cross_attention_kwargs=cross_attention_kwargs,
-    #             return_dict=False,
-    #         )[0]
-
->>>>>>> dabc9e7c
 
 class GaudiDefaultDDPOStableDiffusionPipeline(DefaultDDPOStableDiffusionPipeline):
     def __init__(self, pretrained_model_name: str,
