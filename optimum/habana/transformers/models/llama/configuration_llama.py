from transformers.models.llama.configuration_llama import LlamaConfig


class LlamaConfig(LlamaConfig):
    def __init__(
        self,
        vocab_size=32000,
        hidden_size=4096,
        intermediate_size=11008,
        num_hidden_layers=32,
        num_attention_heads=32,
        num_key_value_heads=None,
        hidden_act="silu",
        max_position_embeddings=2048,
        initializer_range=0.02,
        rms_norm_eps=1e-6,
        use_cache=True,
        pad_token_id=None,
        bos_token_id=1,
        eos_token_id=2,
        pretraining_tp=1,
        tie_word_embeddings=False,
        rope_theta=10000.0,
        rope_scaling=None,
        attention_bias=False,
        attention_dropout=0.0,
        mlp_bias=False,
        fused_qkv=False,
        parallel_strategy=None,
        **kwargs,
    ):
        super().__init__(
            vocab_size,
            hidden_size,
            intermediate_size,
            num_hidden_layers,
            num_attention_heads,
            num_key_value_heads,
            hidden_act,
            max_position_embeddings,
            initializer_range,
            rms_norm_eps,
            use_cache,
            pad_token_id,
            bos_token_id,
            eos_token_id,
            pretraining_tp,
            tie_word_embeddings,
            rope_theta,
            rope_scaling,
            attention_bias,
            attention_dropout,
            mlp_bias,
            **kwargs,
        )

<<<<<<< HEAD
        self.fused_qkv = fused_qkv
=======
        self.mlp_bias = mlp_bias
        self.fused_qkv = fused_qkv
        self.parallel_strategy = parallel_strategy
>>>>>>> d9b02f07
<|MERGE_RESOLUTION|>--- conflicted
+++ resolved
@@ -54,10 +54,5 @@
             **kwargs,
         )
 
-<<<<<<< HEAD
         self.fused_qkv = fused_qkv
-=======
-        self.mlp_bias = mlp_bias
-        self.fused_qkv = fused_qkv
-        self.parallel_strategy = parallel_strategy
->>>>>>> d9b02f07
+        self.parallel_strategy = parallel_strategy