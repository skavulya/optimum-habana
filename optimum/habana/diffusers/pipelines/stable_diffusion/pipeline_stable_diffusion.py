--- conflicted
+++ resolved
@@ -620,11 +620,7 @@
         added_cond_kwargs,
     ):
         if self.use_hpu_graphs:
-<<<<<<< HEAD
-            return self.capture_replay(latent_model_input, timestep, encoder_hidden_states, capture)
-=======
             return self.capture_replay(latent_model_input, timestep, encoder_hidden_states)
->>>>>>> 47edb675
         else:
             return self.unet(
                 latent_model_input,
